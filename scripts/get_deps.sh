--- conflicted
+++ resolved
@@ -1,11 +1,7 @@
 #!/bin/bash
 
 AX_ROOT=.arceos
-<<<<<<< HEAD
-COMMIT=c536aae
-=======
 COMMIT=a59b6b8
->>>>>>> 0deffde6
 test ! -d "$AX_ROOT" && echo "Cloning repositories ..." || true
 test ! -d "$AX_ROOT" && git clone https://github.com/MF-B/arceos "$AX_ROOT" || true
 
